/**
 * Character builder
 * - Generates entity from json data
 * - Generate tile from json data
 * - ### Generate not tile but mutable entity from json data
 * @extends {TileBuilder}
 * @classdesc Character builder to generate mutable entity
 */
class CharacterBuilder extends TileBuilder { // eslint-disable-line  no-unused-vars
    /**
     * Load character image
     * @protected
     * @param {string} path Character image path
     * @return {number} Character image ID
     */
    loadCharaImage(path) {
        return ResourceManager.image.load(`chara/${path}`);
    }

    /**
     * Make rigid body
     * @protected
     * @param {JSON} body Rigid body information json data
     * @return {RigidBody} Rigid body
     */
    makeBody(body) {
        switch (body.type) {
            case `MaxAdopt`:
                return new MaxAdoptBody();
            case `Precise`:
                return new PreciseBody();
            case `Player`:
                return new PlayerBody();
            default:
                return null;
        }
    }

    /**
     * Make rigid body material
     * @protected
     * @param {JSON} material Rigid body material
     * @return {RigidBodyMaterial} Rigid body material
     */
    makeBodyMaterial(material) {
        switch (material.type) {
            case `Immutable`:
                return new ImmutableRigidMaterial(material.k, material.frictionX, material.frictionY, material.g);
            default:
                return null;
        }
    }

    /**
     * Make AI
     * @protected
     * @param {JSON} ai AI information json data
     * @param {JSON} deploy AI deploy json data
     * @return {AI} AI
     */
<<<<<<< HEAD
    makeAI(ai) {
=======
    makeAI(ai, deploy) {
>>>>>>> f65e0752
        switch (ai.type) {
            case `EnemyAI`:
                return new EnemyAI();
            case `StraightAI`:
                return new StraightAI();
            case `JumpAI`:
                return new JumpAI();
            case `ElevatorAI`:
                let ret = new ElevatorAI();
                for (let it of deploy.floors) {
                    ret.addPosition(it.x, it.y);
                }
                return ret;
            case `PlayerGameoverStateAI`:
                return new PlayerGameoverStateAI();
            case `PlayerBaseStateAI`:
                return new PlayerBaseStateAI();
            default:
                return null;
        }
    }

    /**
     * Process AI
     * @protected
     * @param {AI} ai Target AI
     * @param {JSON} animation AI animation json data
     */
    processAI(ai, animation) {
        if (ai instanceof StateAI) {
            for (let name in animation) {
                if (animation.hasOwnProperty(name)) {
                    let target = ai.getStateByName(name);
                    if (BaseUtil.implementsOf(target, IAnimationable)) {
                        target.setAnimaton(this.makeAnimation(animation[name]));
                    }
                }
            }
        }
    }

    /**
     * Make underlying entity
     * @protected
     * @param {JSON} deploy Entity deploy json data
     * @param {JSON} entity Entity information json data
     * @return {InfluentialEntity} Underlying entity
     */
    makeEntityBase(deploy, entity) {
        let ret = null;
        let collider = null;
        switch (entity.type) {
            case `Player`:
                ret = new Player();
                break;
            case `Enemy`:
                ret = new Enemy();
                break;
            case `Obstacle`:
                ret = new Obstacle();
                break;
            case `Sign`:
                ret = new SignObject();
                collider = this.makeCollider(deploy.collider === undefined ? entity.collider : deploy.collider);
                collider.setAABB(this.makeAABB(deploy.collider === undefined ? entity.collider : deploy.collider));
                ret.setCollider(collider);
                let signData = deploy.sign === undefined ? entity.sign : deploy.sign;
                ret.setSign(signData.x, signData.y, signData.width, signData.height, this.loadCharaImage(signData.file));
                break;
            case `Elevator`:
                ret = new Elevator();
                break;
            case `Event`:
                ret = new ImmutableEvent();
                collider = this.makeCollider(deploy.collider === undefined ? entity.collider : deploy.collider);
                collider.setAABB(this.makeAABB(deploy.collider === undefined ? entity.collider : deploy.collider));
                ret.setCollider(collider);
                break;
        }
        if (ret != null) {
            ret.setPosition(deploy.x, deploy.y, deploy.z);
            ret.setSize(entity.width, entity.height);
            if (ret instanceof ImagedEntity) {
                ret.setImage(this.loadCharaImage(entity.file));
            }
        }
        return ret;
    }

    /**
     * Build character from json data
     * @override
     * @param {JSON} deploy Entity deploy json data
     * @param {JSON} json Character json data
     * @return {Entity} Generated character
     */
    build(deploy, json) {
        let base = this.makeEntityBase(deploy, json);
        if (base instanceof InfluentialEntity) {
            let collider = this.makeCollider(json.collider);
            if (collider != null) {
                collider.setAABB(this.makeAABB(json.collider));
            }
            base.setCollider(collider);
            base.setMaterial(this.makeMaterial(json.material));
        }
        if (base instanceof MutableEntity) {
            base.setRigidBody(this.makeBody(json.body));
            if (base.body != null) {
                base.body.setMaterial(this.makeBodyMaterial(json.body.material));
            }
        }
        if (json.ai !== undefined && base instanceof AutonomyEntitiy) {
            for (let ai of json.ai) {
                let attach = this.makeAI(ai, deploy !== undefined ? deploy.ai : undefined);
                if (attach != null) {
                    this.processAI(attach, json.state);
                    base.addAI(attach);
                }
            }
        }
        if (json.anime !== undefined && BaseUtil.implementsOf(base, IAnimationable)) {
            base.setAnimation(this.makeAnimation(json.anime));
        }
        return base;
    }
}<|MERGE_RESOLUTION|>--- conflicted
+++ resolved
@@ -58,11 +58,7 @@
      * @param {JSON} deploy AI deploy json data
      * @return {AI} AI
      */
-<<<<<<< HEAD
-    makeAI(ai) {
-=======
     makeAI(ai, deploy) {
->>>>>>> f65e0752
         switch (ai.type) {
             case `EnemyAI`:
                 return new EnemyAI();
